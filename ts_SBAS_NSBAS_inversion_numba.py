#!/usr/bin/env python3
# -*- coding: utf-8 -*-
"""
@author: Bodo Bookhagen and Ariane Mueting

"""

#Limit number of processes for lstsq inversion - you can parallelize multiple inversion steps through for loops
import os
os.environ["OMP_NUM_THREADS"] = "1" # export OMP_NUM_THREADS=1
import numpy as np
import os, argparse, glob, tqdm, gzip
import datetime as dt
import correlation_confidence as cc

import matplotlib
# matplotlib.use('Agg')
import matplotlib.pyplot as plt
from skimage import measure
from skimage.morphology import closing, disk
from osgeo import gdal

from numba import njit, prange
from numba_progress import ProgressBar

from scipy.signal import savgol_filter

DESCRIPTION = """
Run SBAS or NSBAS time series inversion on offset pixels via numpy and numba. Takes advantage of multiple cores, but requires memory. Very fast, but only useful for limited number of points (up to 1e5) and limited timesteps (up to 100).
This reads in the offset timeseries and a landslide mask file (e.g., created with generate_landslide_mask.py) and an uncertainty offset file (IQR, generated with create_offset_confidence.py and --method 2).
"""

EXAMPLE = """example:
ts_inversion_numba.py \
    --area_name aoi7 \
    --npy_out_path npy \
    --png_out_path npy
"""

def create_design_matrix_cumulative_displacement(num_ifgram, dates0, dates1):
    # create design matrix (usually called G or J):
    # For a matrix with -1 at primary and 1 at secondary. (n_ifg, n_im):  Unknown is cumulative displacement.
    unique_dates = np.union1d(np.unique(dates0), np.unique(dates1))
    num_date = len(unique_dates)

    tbase = [i.days + i.seconds / (24 * 60 * 60) for i in (unique_dates - unique_dates[0])]
    tbase = np.array(tbase, dtype=np.float32) / 365.25

    date12_list = []
    for i in range(len(dates0)):
        date12_list.append('%s_%s'%(dt.datetime.strftime(dates0[i], "%Y%m%d"), dt.datetime.strftime(dates1[i], "%Y%m%d")))

    A = np.zeros((num_ifgram, num_date), np.float32)

    date_list = list(unique_dates)
    date_list = [dt.datetime.strftime(d, "%Y%m%d") for d in date_list]

    for i in range(num_ifgram):
        ind1, ind2 = (date_list.index(d) for d in date12_list[i].split('_'))
        A[i, ind1] = -1
        A[i, ind2] = 1

    # Remove reference date as it can not be resolved
    ref_date = dt.datetime.strftime(min(dates0),"%Y%m%d")

    ind_r = date_list.index(ref_date)
    A = np.hstack((A[:, 0:ind_r], A[:, (ind_r+1):]))
    return A, ref_date, tbase


def create_design_matrix_incremental_displacement(num_ifgram, dates0, dates1):
    # create design matrix (usually called G or J):
    # For a matrix with -1 at primary and 1 at secondary. (n_ifg, n_im):  Unknown is cumulative displacement.
    unique_dates = np.union1d(np.unique(dates0), np.unique(dates1))
    num_date = len(unique_dates)

    tbase = [i.days + i.seconds / (24 * 60 * 60) for i in (unique_dates - unique_dates[0])]
    tbase = np.array(tbase, dtype=np.float32) / 365.25

    date12_list = []
    for i in range(len(dates0)):
        date12_list.append('%s_%s'%(dt.datetime.strftime(dates0[i], "%Y%m%d"), dt.datetime.strftime(dates1[i], "%Y%m%d")))

    A = np.zeros((num_ifgram, num_date), np.float32)

    date_list = list(unique_dates)
    date_list = [dt.datetime.strftime(d, "%Y%m%d") for d in date_list]

    for i in range(num_ifgram):
        ind1, ind2 = (date_list.index(d) for d in date12_list[i].split('_'))
        A[i, ind1:ind2] = 1

    # Remove reference date as it can not be resolved
    ref_date = dt.datetime.strftime(min(dates0),"%Y%m%d")

    ind_r = date_list.index(ref_date)
    A = np.hstack((A[:, 0:ind_r], A[:, (ind_r+1):]))
    return A, ref_date, tbase


#@njit(parallel=True)
def SBAS_noweights_numba(A, y, d_tbase, rcond=1e-10):
    #numba-based inversion with no weights
    num_date = A.shape[1] + 1
    n_ifg = y.shape[0]
    n_pt = y.shape[1]
    ts = np.zeros((num_date, n_pt), dtype=np.float32)
    residuals = np.empty(n_pt, dtype=np.float32)
    residuals.fill(np.nan)
    r_squared = np.empty(n_pt, dtype=np.float32)
    r_squared.fill(np.nan)
    residual_each_date = np.empty((n_ifg, n_pt), dtype=np.float32)
    residual_each_date.fill(np.nan)

    #will do pixel-by-pixel inversion, because some pixels may not have data
    for i in prange(n_pt):
        y2 = y[:,i].astype(np.float64)
        if np.any(np.isnan(y2)) or np.any(np.isinf(y2)):
            continue
        X, _, _, _ = np.linalg.lstsq(A.astype(np.float64), y2, rcond=rcond)
        # X, residual, ranks[i], _ = np.linalg.lstsq(A.astype(np.float64), y2, rcond=rcond)
        # for a time series with unconnected islands (rank > 1), there are no residuals returned
        # and you can obtain them via: np.linalg.norm(A.astype(np.float64) @ X - y2)**2
        X2 = X #* d_tbase
        ts[1:, i] = np.cumsum(X2).astype(np.float32)
        residuals[i] = np.linalg.norm(A.astype(np.float64) @ X - y2)**2
        residual = y2-np.dot(A.astype(np.float64), X)
        residual_each_date[:,i] = residual
        # residual_sumsq = np.nansum(residual**2)
        # residual_n = residual
        # residual_n[residual==0] = np.nan
        # residual_n[residual<0] = np.nan
        # residual_rms = np.sqrt(residual_sumsq/residual_n)
        # residual_rms_median[i] = np.nanmedian(residual_rms)
        #calculate median R2 for each point
        r_squared[i] = 1 - residuals[i] / np.sum((y2 - np.mean(y2))**2)
    return ts, residuals, r_squared, residual_each_date


#@njit(parallel=True)
def NSBAS_noweights_numba(G, y, tbase, gamma=1e-4, rcond=1e-10):
    # G    : Design matrix for incremental offset (1 between primary and secondary)
    n_ifg, n_pt = y.shape
    n_im = G.shape[1]+1
    ts = np.zeros((n_im, n_pt), dtype=np.float32)
    vel = np.zeros((n_pt), dtype=np.float32)
    vconst = np.zeros((n_pt), dtype=np.float32)
    residuals = np.empty(n_pt, dtype=np.float32)
    residuals.fill(np.nan)
    r_squared = np.empty(n_pt, dtype=np.float32)
    r_squared.fill(np.nan)
    residual_each_date = np.empty((n_ifg, n_pt), dtype=np.float32)
    residual_each_date.fill(np.nan)

    ### Set matrix of NSBAS part (bottom)
    Gbl = np.tril(np.ones((n_im, n_im-1), dtype=np.float32), k=-1) #lower tri matrix without diag
    # now add time constraints to link unconnected islands through tbase or dt_cumulative vector
    Gbr = -np.ones((n_im, 2), dtype=np.float32)
    Gbr[:, 0] = -tbase
    Gb = np.concatenate((Gbl, Gbr), axis=1)*gamma

    #combine connectivity matrix with lower triangle - will add constraints for the inversion
    Gt = np.concatenate((G, np.zeros((n_ifg, 2), dtype=np.float32)), axis=1)
    Gt = np.concatenate((G, np.ones((n_ifg, 2), dtype=np.float32)), axis=1)
    Gall = np.concatenate((Gt, Gb)).astype(np.float64)

    for i in prange(n_pt):
        y2 = y[:,i].astype(np.float64)
        y2 = np.expand_dims(y2, axis=0)
        #test if there are any NaN in y/correlation time series
        bool_pt_full = np.all(~np.isnan(y2), axis=1)
        n_pt_full = bool_pt_full.sum()
        y2 = np.concatenate((y2[bool_pt_full, :], np.zeros((n_pt_full, n_im), dtype=np.float32)), axis=1).transpose()
        if bool_pt_full == True:
            #will use all points
            X, residual, _, _ = np.linalg.lstsq(Gall, y2, rcond=rcond)
            if residual.size > 0:
                residuals[i] = residual
            else:
                # residuals[i] = Gall.astype(np.float64).dot(X)
                residuals[i] = np.linalg.norm(Gall @ X - y2)**2
        else:
            #currently not treating NaN in time series
            # y2 = np.concatenate((y[bool_pt_full, :], np.zeros((n_pt_full, n_im), dtype=np.float32)), axis=1).transpose()
            continue
        X2 = X[:n_im-1, :]
        # X2 = np.insert(X2, 0, 0) # adds zero to first (reference) date
        ts[1:, i] = np.cumsum(X2) # stores cumulative deformation
        vel[i] = X[n_im-1, :] # stores velocity slope
        vconst[i] = X[n_im, :] # stores constant velocity factor
        residual = Gall @ X - y2
        residual_each_date[:,i] = residual[:n_ifg,0]
        # residual_sumsq = np.nansum(residual**2, axis=0)
        # residual_n = residual
        # residual_n[residual==0] = np.nan
        # residual_n[residual<0] = np.nan
        # residual_rms = np.sqrt(residual_sumsq/residual_n)
        # residual_rms_median[i] = np.nanmedian(residual_rms)
        #calculate median R2 for each point
        r_squared[i] = 1 - residuals[i] / np.sum((y2 - np.mean(y2))**2)
    return ts, residuals, r_squared, residual_each_date, vel, vconst


def read_file(fn, b=1):
    ds = gdal.Open(fn)
    data = ds.GetRasterBand(b).ReadAsArray()
    ds = None
    return data

def ts_gaussian_sum_smooth(xdata, ydata, xeval, sigma, null_thresh=0.6):
    # https://stackoverflow.com/questions/24143320/gaussian-sum-filter-for-irregular-spaced-points
    """Apply gaussian sum filter to data.

    xdata, ydata : array
        Arrays of x- and y-coordinates of data.
        Must be 1d and have the same length.

    xeval : array
        Array of x-coordinates at which to evaluate the smoothed result

    sigma : float
        Standard deviation of the Gaussian to apply to each data point
        Larger values yield a smoother curve.

    null_thresh : float
        For evaluation points far from data points, the estimate will be
        based on very little data. If the total weight is below this threshold,
        return np.nan at this location. Zero means always return an estimate.
        The default of 0.6 corresponds to approximately one sigma away
        from the nearest datapoint.
    """
    # Distance between every combination of xdata and xeval
    # each row corresponds to a value in xeval
    # each col corresponds to a value in xdata
    delta_x = xeval[:, None] - xdata

    # Calculate weight of every value in delta_x using Gaussian
    # Maximum weight is 1.0 where delta_x is 0
    weights = np.exp(-0.5 * ((delta_x / sigma) ** 2))

    # Multiply each weight by every data point, and sum over data points
    smoothed = np.dot(weights, ydata)

    # Nullify the result when the total weight is below threshold
    # This happens at evaluation points far from any data
    # 1-sigma away from a data point has a weight of ~0.6
    nan_mask = weights.sum(1) < null_thresh
    smoothed[nan_mask] = np.nan

    # Normalize by dividing by the total weight at each evaluation point
    # Nullification above avoids divide by zero warning shere
    smoothed = smoothed / weights.sum(1)


    return smoothed


def ts_moving_average(data, window_size):
    window = np.ones(window_size) / window_size
    datae = np.empty(data.shape[0] + 2*int(np.ceil(window_size/2)))
    datae.fill(np.nan)
    #pad data with first and last value to avoid border effecs
    datae[0:int(np.ceil(window_size/2))] = data[0]
    datae[int(np.ceil(window_size/2)):int(np.ceil(window_size/2))+data.shape[0]] = data
    datae[-int(np.ceil(window_size/2)):] = data[-1]
    smoothed_data = np.convolve(datae, window, mode='same')
    smoothed_data = smoothed_data[int(np.ceil(window_size/2)):-int(np.ceil(window_size/2))]
    return smoothed_data

def get_landslide_loc(dx_stack, dy_stack, ddates, threshold_angle = 45, threshold_size = 10000, where = "all", res = 3, pad = 10):
    assert where in ["all", "centroid", "highest_val"], "Invalid option provided for where to put the landslide mask."
    directions = cc.calc_angle_numba(dx_stack, dy_stack) # returns angles in degree
    # std_dirs = cc.angle_variance(directions) # angle_variance scaled between 0 and 1
    print('Calculating std. dev. of angles through time')
    directions_sd = cc.nanstd_numba(directions)
    dbin = np.where(directions_sd < threshold_angle, 1, 0)
    labeled = measure.label(dbin, background=0, connectivity=2)
    info = measure.regionprops(labeled)
    # Filter connected components based on size
    filtered_labels = []
    for region in info:
        if region.area > threshold_size:
            filtered_labels.append(region.label)

    filtered_mask = np.isin(labeled, filtered_labels)

    #remove holes
    footprint = disk(5)
    closed = closing(filtered_mask, footprint)
    labeled = measure.label(closed, background=0, connectivity=2)

    if where == "all":
        slides = np.unique(labeled)
        slides = slides[slides > 0]
        print(f"Found {len(slides)} potential landslide(s).")
        masks = np.zeros((len(slides), dx_stack.shape[1], dx_stack.shape[2]))

        for i, slide in enumerate(slides):
            mask = np.zeros((dx_stack.shape[1], dx_stack.shape[2]))
            mask[labeled == slide] = 1
            masks[i,:,:] = mask
    else:
        # get centroid of landslide
        if where == "centroid":
            info = measure.regionprops(labeled)
            pts = [r.centroid for r in info]

        #get point with highest velocity
        elif where == "highest_vel":
            v = np.zeros(dx_stack.shape)
            for i in range(len(ddates)):
                v[i,:,:] = (np.sqrt((dx_stack[i]**2+dy_stack[i]**2))*res)/ddates[i].days*365

            v = cc.nanmean_numba(v)
            pts = []
            for label in np.unique(labeled):
                if label > 0:
                    temp = v.copy()
                    temp[labeled != label] = -9999
                    midx = np.argmax(temp)  # idx of flattened array
                    midx = np.unravel_index(midx, temp.shape)
                    pts.append(midx)
        masks = np.zeros((len(pts), dx_stack.shape[1], dx_stack.shape[2]))
        print(f"Found {len(pts)} potential landslide(s).")
        for i, pt in enumerate(pts):
            mask = np.zeros((dx_stack.shape[1], dx_stack.shape[2]))
            mask[int(pt[0])-pad:int(pt[0])+pad+1, int(pt[1])-pad:int(pt[1])+pad+1] = 1
            masks[i,:,:] = mask

    plt.figure()
    plt.imshow(directions_sd, vmin = 0, vmax = 90, cmap = "Reds_r")
    plt.colorbar()
    masks_sum = np.sum(masks, axis = 0)
    masks_sum[masks_sum == 0] = np.nan
    plt.imshow(masks_sum, alpha = 0.6, cmap = "Blues_r")
    return masks


def cmdLineParser():
    from argparse import RawTextHelpFormatter
    parser = argparse.ArgumentParser(description=DESCRIPTION, formatter_class=RawTextHelpFormatter)
    parser.add_argument('--npy_out_path', default='npy', help='Output compressed numpy files', required=True)
    parser.add_argument('--area_name', help='Name of area of interest', required=True)
    parser.add_argument('--png_out_path', default='npy', help='Output PNG showing directional standard deviations, mask, and labels', required=False)
    parser.add_argument('--deltay_stack_scale', default=2., help='Output PNG showing directional standard deviations, mask, and labels', required=False)

    return parser.parse_args()


if __name__ == '__main__':
    #args = cmdLineParser()

    # Debugging:
    parser = argparse.ArgumentParser(description='')
    args = parser.parse_args()
    args.png_out_path = 'png'
<<<<<<< HEAD
    args.area_name = "aoi4"
=======
    args.area_name = "aoi7"
>>>>>>> 447a47d7
    args.npy_out_path = 'npy'
    args.png_out_path = 'png'

    # files = glob.glob("/raid-manaslu/amueting/PhD/Project3/PlanetScope_Data/aoi5/all_scenes/disparity_maps/*L3B_polyfit-F.tif")
    # print(len(files))
    # mask_fname = "/raid-manaslu/amueting/PhD/Project3/PlanetScope_Data/aoi5/masks/aoi5_region1.npy.gz"
    files = glob.glob(f"/home/ariane/Documents/Project3/PlanetScope_Data/{args.area_name}/all_scenes/disparity_maps/*L3B_polyfit-F.tif")
    print(f"Found {len(files)} correlation pairs")
    #mask_fname = "/home/ariane/Documents/Project3/PlanetScope_Data/aoi5/masks/aoi5_region1.npy.gz"

    # files = glob.glob("/raid/Planet_NWArg/PS2_aoi7/disparity_maps/*L3B_polyfit-F.tif")
    # mask_fname = "/raid/Planet_NWArg/PS2_aoi7/masks/aoi7_region1.npy.gz"
    # print(f"Found {len(files)} correlation pairs")


    if not os.path.exists(args.png_out_path):
        os.mkdir(args.png_out_path)

    # #Load masked file - either as Geotiff or as npy
    # print('Load mask data')
    # if os.path.exists(mask_fname):
    #     f = gzip.GzipFile(mask_fname, "r")
    #     mask = np.load(f)
    #     f = None

    # if os.path.exists(directions_sd_mask_geotiff_fname):
    #     ds = gdal.Open(directions_sd_mask_geotiff_fname)
    #     dxdy_size = ds.GetRasterBand(1).ReadAsArray().shape
    #     mask = ds.GetRasterBand(1).ReadAsArray()
    #     mask[mask == -9999] = np.nan
    #     gt = ds.GetGeoTransform()
    #     sr = ds.GetProjection()
    #     ds = None
    # elif os.path.exists(mask_fname):
    #     f = gzip.GzipFile(mask_fname, "r")
    #     mask = np.load(f)
    #     f = None
    # else:
    #     print('Could not find file')

    ### Load time series data stored in npy files
    bns = [os.path.basename(f) for f in files]
    dates0 = [dt.datetime.strptime(f[0:8], "%Y%m%d") for f in bns]
    dates1 = [dt.datetime.strptime(f.split("_")[3], "%Y%m%d") if len(f.split("_")[3]) == 8 else dt.datetime.strptime(f.split("_")[4], "%Y%m%d") for f in bns]
    print('Load dx data')
    # f = gzip.GzipFile(dx_npy_fname, "r")
    # dx_stack = np.load(f)
    # f = None
    dx_stack = np.asarray([read_file(f,1) for f in files])

    print('Load dy data')
    # f = gzip.GzipFile(dy_npy_fname, "r")
    # dy_stack = np.load(f)
    # f = None
    dy_stack = np.asarray([read_file(f,2) for f in files])

    dates0 = np.asarray(dates0)
    dates1 = np.asarray(dates1)
    ddates = dates1 - dates0
    ddates_day = np.array([i.days for i in ddates])

    print('Creating mask data')
<<<<<<< HEAD
    # masks = get_landslide_loc(dx_stack, dy_stack, ddates, pad = 20, where = "highest_vel", threshold_size = 5000)   
    masks = get_landslide_loc(dx_stack, dy_stack, ddates, pad = 20, where = "all", threshold_size = 5000, threshold_angle = 30)   
=======
    # masks = get_landslide_loc(dx_stack, dy_stack, ddates, pad = 20, where = "highest_vel", threshold_size = 5000)
    masks = get_landslide_loc(dx_stack, dy_stack, ddates, pad = 20, where = "all", threshold_size = 1000, threshold_angle = 20)

>>>>>>> 447a47d7

    for idx in range(masks.shape[0]):
        mask = masks[idx,:,:]
        # Extract values only for masked areas
        print('Extract relevant values and remove full array from memory')
        idxxy = np.where(mask.ravel() == 1)[0]
        num_ifgram = dx_stack.shape[0]
        nre = int(len(idxxy))
        dx_stack_masked = np.empty((num_ifgram, nre), dtype=np.float32)
        dx_stack_masked.fill(np.nan)
        dy_stack_masked = np.empty((num_ifgram, nre), dtype=np.float32)
        dy_stack_masked.fill(np.nan)

        # Could also do this via numba, but looks fast enough right now
        for i in range(dx_stack.shape[0]):
            dx_stack_masked[i,:] = dx_stack[i, :, :].ravel()[idxxy]
            dy_stack_masked[i,:] = dy_stack[i, :, :].ravel()[idxxy]

        #del dx_stack, dy_stack

        # create design_matrix
        A, ref_date, tbase = create_design_matrix_incremental_displacement(num_ifgram, dates0, dates1)
        tbase_diff = np.diff(tbase).reshape(-1, 1)
        tbase_diff2 = np.insert(tbase_diff, 0, 0)

        print('Number of correlations: %d'%num_ifgram)
        print('Number of unique Planet scenes: %d'%len(tbase))
        nIslands = np.min(A.shape) - np.linalg.matrix_rank(A)
        print('Number of connected components in network: %d '%nIslands)
        if nIslands > 1:
            print('\tThe network appears to be disconnected and contains island components')

        # SBAS - no weights
        print('\nRun linear SBAS inversion on each pixel with no weights')
        print('\t dx')
        dx_ts_SBAS_noweights, dx_residuals_SBAS_noweights, dx_r2_SBAS_noweights, dx_residualdates_SBAS_noweights = SBAS_noweights_numba(A, dx_stack_masked, tbase_diff[:,0], rcond=1e-10)
        print('\t dy')
        dy_ts_SBAS_noweights, dy_residuals_SBAS_noweights, dy_r2_SBAS_noweights, dy_residualdates_SBAS_noweights = SBAS_noweights_numba(A, dy_stack_masked, tbase_diff[:,0], rcond=1e-10)
        # useful plot: length of correlation duration vs. rsquared
        # next step is to apply smoothing filter to time series
        # for a Gaussian filter, the time steps should be regular. You will first need to do a linear interpolation and then apply Gaussian filtering.
        print('\tSBAS: Median of all r2 from dx: %2.2f'%np.nanmedian(dx_r2_SBAS_noweights))
        print('\tSBAS: Median of all r2 from dy: %2.2f'%np.nanmedian(dy_r2_SBAS_noweights))
        print('\tSBAS: Median of all residuals from dx: %2.2f'%np.nanmedian(dx_residuals_SBAS_noweights))
        print('\tSBAS: Median of all residuals from dy: %2.2f'%np.nanmedian(dy_residuals_SBAS_noweights))
        print('\tSBAS: Sum of squared residuals from dx: %2.2f'%np.nansum(dx_residuals_SBAS_noweights**2))
        print('\tSBAS: Sum of squared residuals from dy: %2.2f'%np.nansum(dy_residuals_SBAS_noweights**2))
        # print('Median of all rms from dx: %2.2f'%np.nanmedian(dx_rms_SBAS_noweights))
        # print('Median of all rms from dy: %2.2f'%np.nanmedian(dy_rms_SBAS_noweights))

        ### Smooth time series
        # use simple moving average approach (will work with irregular data)
        window_size = 5
        dx_ts_SBAS_noweights_mv = np.empty_like(dx_ts_SBAS_noweights)
        dx_ts_SBAS_noweights_mv.fill(np.nan)
        for i in range(dx_ts_SBAS_noweights.shape[1]):
            dx_ts_SBAS_noweights_mv[:,i] = ts_moving_average(dx_ts_SBAS_noweights[:,i], window_size)

        dy_ts_SBAS_noweights_mv = np.empty_like(dy_ts_SBAS_noweights)
        dy_ts_SBAS_noweights_mv.fill(np.nan)
        for i in range(dy_ts_SBAS_noweights.shape[1]):
            dy_ts_SBAS_noweights_mv[:,i] = ts_moving_average(dy_ts_SBAS_noweights[:,i], window_size)

        ### Gaussian Sum filter with equal step size
        xeval = np.arange(np.min(np.cumsum(tbase_diff2)), np.ceil(np.max(np.cumsum(tbase_diff2))), 1/12) #create monthly spacing
        sigma = (1/12) * 1.5 # 1.5 months sigma
        dx_ts_SBAS_noweights_gss = np.empty((xeval.shape[0], dx_ts_SBAS_noweights.shape[1]))
        dx_ts_SBAS_noweights_gss.fill(np.nan)
        for i in range(dx_ts_SBAS_noweights.shape[1]):
            dx_ts_SBAS_noweights_gss[:,i] = ts_gaussian_sum_smooth(np.cumsum(tbase_diff2), dx_ts_SBAS_noweights[:,i], xeval, sigma, null_thresh=0.6)

        dy_ts_SBAS_noweights_gss = np.empty((xeval.shape[0], dy_ts_SBAS_noweights.shape[1]))
        dy_ts_SBAS_noweights_gss.fill(np.nan)
        for i in range(dy_ts_SBAS_noweights.shape[1]):
            dy_ts_SBAS_noweights_gss[:,i] = ts_gaussian_sum_smooth(np.cumsum(tbase_diff2), dy_ts_SBAS_noweights[:,i], xeval, sigma, null_thresh=0.6)

        # Linear interpolation
        dx_ts_SBAS_noweights_l = np.empty((xeval.shape[0], dx_ts_SBAS_noweights.shape[1]))
        dx_ts_SBAS_noweights_l.fill(np.nan)
        for i in range(dx_ts_SBAS_noweights.shape[1]):
            dx_ts_SBAS_noweights_l[:,i] = np.interp(xeval, xp=np.cumsum(tbase_diff2), fp=dx_ts_SBAS_noweights[:,i])

        dy_ts_SBAS_noweights_l = np.empty((xeval.shape[0], dy_ts_SBAS_noweights.shape[1]))
        dy_ts_SBAS_noweights_l.fill(np.nan)
        for i in range(dy_ts_SBAS_noweights.shape[1]):
            dy_ts_SBAS_noweights_l[:,i] = np.interp(xeval, xp=np.cumsum(tbase_diff2), fp=dy_ts_SBAS_noweights[:,i])

        ### Savitzky Golay filter - works only on regularly-spaced samples
        # window size must be larger than polynomial order
        window_size = 5
        polyorder = 3
        dx_ts_SBAS_noweights_sg = np.empty_like(dx_ts_SBAS_noweights_l)
        dx_ts_SBAS_noweights_sg.fill(np.nan)
        for i in range(dx_ts_SBAS_noweights.shape[1]):
            dx_ts_SBAS_noweights_sg[:,i] = savgol_filter(dx_ts_SBAS_noweights_l[:,i], window_size, polyorder, mode='nearest')

        dy_ts_SBAS_noweights_sg = np.empty_like(dy_ts_SBAS_noweights_l)
        dy_ts_SBAS_noweights_sg.fill(np.nan)
        for i in range(dy_ts_SBAS_noweights.shape[1]):
            dy_ts_SBAS_noweights_sg[:,i] = savgol_filter(dy_ts_SBAS_noweights_l[:,i], window_size, polyorder, mode='nearest')

        # NSBAS - no weights
        print('\nRun linear NSBAS inversion on each pixel with no weights')
        print('\t dx')
        dx_ts_NSBAS_noweights, dx_residuals_NSBAS_noweights, dx_r2_NSBAS_noweights, dx_residualdates_NSBAS_noweights, dx_ts_NSBAS_noweights_vel, dx_ts_NSBAS_noweights_vconst = NSBAS_noweights_numba(A, dx_stack_masked, tbase, rcond=1e-10)
        print('\t dy')
        dy_ts_NSBAS_noweights, dy_residuals_NSBAS_noweights, dy_r2_NSBAS_noweights, dy_residualdates_NSBAS_noweights, dy_ts_NSBAS_noweights_vel, dy_ts_NSBAS_noweights_vconst = NSBAS_noweights_numba(A, dy_stack_masked, tbase, rcond=1e-10)
        print('\tNSBAS: Median of all r2 from dx: %2.2f'%np.nanmedian(dx_r2_NSBAS_noweights))
        print('\tNSBAS: Median of all r2 from dy: %2.2f'%np.nanmedian(dy_r2_NSBAS_noweights))
        print('\tNSBAS: Median of all residuals from dx: %2.2f'%np.nanmedian(dx_residuals_NSBAS_noweights))
        print('\tNSBAS: Median of all residuals from dy: %2.2f'%np.nanmedian(dy_residuals_NSBAS_noweights))
        print('\tNSBAS: Sum of squared residuals from dx: %2.2f'%np.nansum(dx_residuals_NSBAS_noweights**2))
        print('\tNSBAS: Sum of squared residuals from dy: %2.2f'%np.nansum(dy_residuals_NSBAS_noweights**2))

        fig, ax = plt.subplots(2, 2, figsize=(12,5))
        ax[0,0].plot(np.cumsum(tbase_diff2), np.nanmean(dx_ts_NSBAS_noweights, axis=1), '-', color='darkblue', label='NSBAS')
        ax[0,0].plot(np.cumsum(tbase_diff2), np.nanmean(dx_ts_SBAS_noweights, axis=1), '-', color='firebrick', label='SBAS')
        ax[0,0].set_title('Unsmoothed mean dx offset (n=%d)'%nre, fontsize=14)
        ax[0,0].set_xlabel('Time [y]')
        ax[0,0].set_ylabel('Cumulative dx offset [pix]')
        ax[0,0].legend()
        ax[0,0].grid()
        ax[0,1].plot(np.cumsum(tbase_diff2), np.nanmean(dy_ts_NSBAS_noweights, axis=1), '-', color='darkblue', label='NSBAS')
        ax[0,1].plot(np.cumsum(tbase_diff2), np.nanmean(dy_ts_SBAS_noweights, axis=1), '-', color='firebrick', label='SBAS')
        ax[0,1].set_title('Unsmoothed mean dy offset (n=%d)'%nre, fontsize=14)
        ax[0,1].set_xlabel('Time [y]')
        ax[0,1].set_ylabel('Cumulative dy offset [pix]')
        ax[0,1].legend()
        ax[0,1].grid()
        ax[1,0].plot(np.cumsum(tbase_diff2), np.nanmean(dx_ts_NSBAS_noweights, axis=1), '-', lw=0.5, color='darkblue', label='NSBAS')
        ax[1,0].plot(np.cumsum(tbase_diff2), np.nanmean(dx_ts_SBAS_noweights, axis=1), '-', lw=0.5, color='firebrick', label='SBAS')
        ax[1,0].plot(np.cumsum(tbase_diff2), np.nanmean(dx_ts_SBAS_noweights_mv, axis=1), '-', lw=1, color='firebrick', label='SBAS moving average')
        ax[1,0].plot(xeval, np.nanmean(dx_ts_SBAS_noweights_gss, axis=1), '-o', ms=2, lw=1, color='firebrick', label='SBAS gaussian smoothing')
        ax[1,0].plot(xeval, np.nanmean(dx_ts_SBAS_noweights_sg, axis=1), '-x', ms=2, lw=1, color='pink', label='SBAS Savitzky-Golay')
        ax[1,0].set_title('Smoothed Mean dx offset (n=%d)'%nre, fontsize=14)
        ax[1,0].set_xlabel('Time [y]')
        ax[1,0].set_ylabel('Cumulative dx offset [pix]')
        ax[1,0].legend()
        ax[1,0].grid()
        ax[1,1].plot(np.cumsum(tbase_diff2), np.nanmean(dy_ts_NSBAS_noweights, axis=1), '-', lw=0.5, color='darkblue', label='NSBAS')
        ax[1,1].plot(np.cumsum(tbase_diff2), np.nanmean(dy_ts_SBAS_noweights, axis=1), '-', lw=0.5, color='firebrick', label='SBAS')
        ax[1,1].plot(np.cumsum(tbase_diff2), np.nanmean(dy_ts_SBAS_noweights_mv, axis=1), '-', lw=1, color='firebrick', label='SBAS moving average')
        ax[1,1].plot(xeval, np.nanmean(dy_ts_SBAS_noweights_gss, axis=1), '-o', ms=2, lw=1, color='firebrick', label='SBAS gaussian smoothing')
        ax[1,1].plot(xeval, np.nanmean(dy_ts_SBAS_noweights_sg, axis=1), '-x', ms=2, lw=1, color='pink', label='SBAS Savitzky-Golay')
        ax[1,1].set_title('Smoothed Mean dy offset (n=%d)'%nre, fontsize=14)
        ax[1,1].set_xlabel('Time [y]')
        ax[1,1].set_ylabel('Cumulative dy offset [pix]')
        ax[1,1].legend()
        ax[1,1].grid()
        fig.tight_layout()
        fig.savefig(os.path.join(args.png_out_path, f'{args.area_name}_dx_dy_SBAS_NSBAS_inversion_region{idx}.png'), dpi=300)
        # fig.savefig(os.path.join(args.png_out_path, f'{args.area_name}_dx_dy_SBAS_NSBAS_inversion_comparison.png'), dpi=300)

        ## plot residuals
        fig, ax = plt.subplots(2, 2, figsize=(12,8))
        ax[0,0].plot(np.cumsum(tbase_diff2), np.nanmedian(dx_ts_NSBAS_noweights, axis=1), '-', color='darkblue', label='NSBAS')
        ax[0,0].plot(np.cumsum(tbase_diff2), np.nanmean(dx_ts_SBAS_noweights, axis=1), '-', color='firebrick', label='SBAS')
        ax[0,0].set_title('Median dx offset (n=%d)'%nre, fontsize=14)
        ax[0,0].set_xlabel('Time [y]')
        ax[0,0].set_ylabel('Cumulative dx offset [pix]')
        ax[0,0].legend()
        ax[0,0].grid()
        ax[0,1].plot(np.cumsum(tbase_diff2), np.nanmedian(dy_ts_NSBAS_noweights, axis=1), '-', color='darkblue', label='NSBAS')
        ax[0,1].plot(np.cumsum(tbase_diff2), np.nanmean(dy_ts_SBAS_noweights, axis=1), '-', color='firebrick', label='SBAS')
        ax[0,1].set_title('Median dy offset (n=%d)'%nre, fontsize=14)
        ax[0,1].set_xlabel('Time [y]')
        ax[0,1].set_ylabel('Cumulative dy offset [pix]')
        ax[0,1].legend()
        ax[0,1].grid()
        ax[1,0].plot(dates0, np.nanmedian(dx_residualdates_NSBAS_noweights, axis=1), 'o', color='darkblue', label='NSBAS')
        ax[1,0].plot(dates0, np.nanmedian(dy_residualdates_SBAS_noweights, axis=1), '+', color='firebrick', label='SBAS')
        ax[1,0].set_title('dx residuals (n=%d)'%nre, fontsize=14)
        ax[1,0].set_xlabel('Starting date of correlation pair')
        ax[1,0].set_ylabel('Median Residual [pix]')
        ax[1,0].legend()
        ax[1,0].grid()
        ax[1,1].plot(dates0, np.nanmedian(dx_residualdates_NSBAS_noweights, axis=1), 'o', color='darkblue', label='NSBAS')
        ax[1,1].plot(dates0, np.nanmedian(dy_residualdates_SBAS_noweights, axis=1), '+', color='firebrick', label='SBAS')
        ax[1,1].set_title('dy residuals (n=%d)'%nre, fontsize=14)
        ax[1,1].set_xlabel('Starting date of correlation pair')
        ax[1,1].set_ylabel('Median Residual [pix]')
        ax[1,1].legend()
        ax[1,1].grid()
        fig.tight_layout()
        fig.savefig(os.path.join(args.png_out_path, f'{args.area_name}_dx_dy_SBAS_NSBAS_residuals_inversion_region{idx}.png'), dpi=300)

        ## Create map view of r2 from residual estimation for every pixel
        # take r2 values for all masked pixels and turn into map view
        dx_r2_SBAS_noweights_map = np.zeros_like(mask, dtype=np.float32)
        dx_r2_SBAS_noweights_map.fill(np.nan)
        dx_r2_SBAS_noweights_map.ravel()[idxxy] = dx_r2_SBAS_noweights

        dy_r2_SBAS_noweights_map = np.zeros_like(mask, dtype=np.float32)
        dy_r2_SBAS_noweights_map.fill(np.nan)
        dy_r2_SBAS_noweights_map.ravel()[idxxy] = dy_r2_SBAS_noweights

        dx_r2_NSBAS_noweights_map = np.zeros_like(mask, dtype=np.float32)
        dx_r2_NSBAS_noweights_map.fill(np.nan)
        dx_r2_NSBAS_noweights_map.ravel()[idxxy] = dx_r2_NSBAS_noweights

        dy_r2_NSBAS_noweights_map = np.zeros_like(mask, dtype=np.float32)
        dy_r2_NSBAS_noweights_map.fill(np.nan)
        dy_r2_NSBAS_noweights_map.ravel()[idxxy] = dy_r2_NSBAS_noweights

        fig, ax = plt.subplots(2, 2, figsize=(12,8))
        vmin = 0.7
        vmax = 1
        im0 = ax[0,0].imshow(dx_r2_SBAS_noweights_map, cmap='viridis', vmin=vmin, vmax=vmax)
        ax[0,0].set_title('R2 of SBAS dx', fontsize=14)
        im1 = ax[0,1].imshow(dy_r2_SBAS_noweights_map, cmap='viridis', vmin=vmin, vmax=vmax)
        ax[0,1].set_title('R2 of SBAS dy', fontsize=14)
        im2 = ax[1,0].imshow(dx_r2_NSBAS_noweights_map, cmap='viridis', vmin=vmin, vmax=vmax)
        ax[1,0].set_title('R2 of NSBAS dx', fontsize=14)
        im3 = ax[1,1].imshow(dy_r2_NSBAS_noweights_map, cmap='viridis', vmin=vmin, vmax=vmax)
        ax[1,1].set_title('R2 of NSBAS dy', fontsize=14)
        # fig.colorbar(im0, ax=ax.ravel().tolist())
        fig.subplots_adjust(right=0.8)
        cbar_ax = fig.add_axes([0.85, 0.15, 0.05, 0.7])
        fig.colorbar(im0, cax=cbar_ax)
        # fig.tight_layout()
        fig.savefig(os.path.join(args.png_out_path, f'{args.area_name}_dx_dy_SBAS_NSBAS_r2_mapview_region{idx}.png'), dpi=300)

        # # Export inverted ts to npy files
        # if os.path.exists(dx_ts_tweights_numba_fn) is False:
        #     f = gzip.GzipFile(dx_ts_tweights_numba_fn, "w")
        #     np.save(file=f, arr=dx_ts_tweights_numba)
        #     f.close()
        #     f = None
        #
        # if os.path.exists(dy_ts_tweights_numba_fn) is False:
        #     f = gzip.GzipFile(dy_ts_tweights_numba_fn, "w")
        #     np.save(file=f, arr=dy_ts_tweights_numba)
        #     f.close()
        #     f = None
        #
        #
        # if os.path.exists(dx_ts_rweights_numba_fn) is False:
        #     f = gzip.GzipFile(dx_ts_rweights_numba_fn, "w")
        #     np.save(file=f, arr=dx_ts_rweights_numba)
        #     f.close()
        #     f = None
        #
        # if os.path.exists(dy_ts_rweights_numba_fn) is False:
        #     f = gzip.GzipFile(dy_ts_rweights_numba_fn, "w")
        #     np.save(file=f, arr=dy_ts_rweights_numba)
        #     f.close()
        #     f = None
        #
        # if os.path.exists(dx_ts_rweights2_numba_fn) is False:
        #     f = gzip.GzipFile(dx_ts_rweights2_numba_fn, "w")
        #     np.save(file=f, arr=dx_ts_rweights2_numba)
        #     f.close()
        #     f = None
        #
        # if os.path.exists(dy_ts_rweights2_numba_fn) is False:
        #     f = gzip.GzipFile(dy_ts_rweights2_numba_fn, "w")
        #     np.save(file=f, arr=dy_ts_rweights2_numba)
        #     f.close()
        #     f = None<|MERGE_RESOLUTION|>--- conflicted
+++ resolved
@@ -354,11 +354,7 @@
     parser = argparse.ArgumentParser(description='')
     args = parser.parse_args()
     args.png_out_path = 'png'
-<<<<<<< HEAD
-    args.area_name = "aoi4"
-=======
     args.area_name = "aoi7"
->>>>>>> 447a47d7
     args.npy_out_path = 'npy'
     args.png_out_path = 'png'
 
@@ -421,14 +417,8 @@
     ddates_day = np.array([i.days for i in ddates])
 
     print('Creating mask data')
-<<<<<<< HEAD
     # masks = get_landslide_loc(dx_stack, dy_stack, ddates, pad = 20, where = "highest_vel", threshold_size = 5000)   
     masks = get_landslide_loc(dx_stack, dy_stack, ddates, pad = 20, where = "all", threshold_size = 5000, threshold_angle = 30)   
-=======
-    # masks = get_landslide_loc(dx_stack, dy_stack, ddates, pad = 20, where = "highest_vel", threshold_size = 5000)
-    masks = get_landslide_loc(dx_stack, dy_stack, ddates, pad = 20, where = "all", threshold_size = 1000, threshold_angle = 20)
-
->>>>>>> 447a47d7
 
     for idx in range(masks.shape[0]):
         mask = masks[idx,:,:]
