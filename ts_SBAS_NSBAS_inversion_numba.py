#!/usr/bin/env python3
# -*- coding: utf-8 -*-
"""
@author: Bodo Bookhagen and Ariane Mueting

"""

#Limit number of processes for lstsq inversion - you can parallelize multiple inversion steps through for loops
import os
os.environ["OMP_NUM_THREADS"] = "1" # export OMP_NUM_THREADS=1
import numpy as np
import os, argparse, glob, tqdm, gzip
import datetime as dt
import correlation_confidence as cc

import matplotlib
# matplotlib.use('Agg')
import matplotlib.pyplot as plt
from skimage import measure
from skimage.morphology import closing, disk
from osgeo import gdal
import pandas as pd
from numba import njit, prange
from numba_progress import ProgressBar
from scipy.signal import savgol_filter

DESCRIPTION = """
Run SBAS or NSBAS time series inversion on offset pixels via numpy and numba. Takes advantage of multiple cores, but requires memory. Very fast, but only useful for limited number of points (up to 1e5) and limited timesteps (up to 100).
This reads in the offset timeseries and a landslide mask file (e.g., created with generate_landslide_mask.py) and an uncertainty offset file (IQR, generated with create_offset_confidence.py and --method 2).
"""

EXAMPLE = """example:
ts_inversion_numba.py \
    --area_name aoi7 \
    --npy_out_path npy \
    --png_out_path npy
"""

def create_design_matrix_cumulative_displacement(num_ifgram, dates0, dates1):
    # create design matrix (usually called G or J):
    # For a matrix with -1 at primary and 1 at secondary. (n_ifg, n_im):  Unknown is cumulative displacement.
    unique_dates = np.union1d(np.unique(dates0), np.unique(dates1))
    num_date = len(unique_dates)

    tbase = [i.days + i.seconds / (24 * 60 * 60) for i in (unique_dates - unique_dates[0])]
    tbase = np.array(tbase, dtype=np.float32) / 365.25

    date12_list = []
    for i in range(len(dates0)):
        date12_list.append('%s_%s'%(dt.datetime.strftime(dates0[i], "%Y%m%d"), dt.datetime.strftime(dates1[i], "%Y%m%d")))

    A = np.zeros((num_ifgram, num_date), np.float32)

    date_list = list(unique_dates)
    date_list = [dt.datetime.strftime(d, "%Y%m%d") for d in date_list]

    for i in range(num_ifgram):
        ind1, ind2 = (date_list.index(d) for d in date12_list[i].split('_'))
        A[i, ind1] = -1
        A[i, ind2] = 1

    # Remove reference date as it can not be resolved
    ref_date = dt.datetime.strftime(min(dates0),"%Y%m%d")

    ind_r = date_list.index(ref_date)
    A = np.hstack((A[:, 0:ind_r], A[:, (ind_r+1):]))
    return A, ref_date, tbase


def create_design_matrix_incremental_displacement(num_ifgram, dates0, dates1):
    # create design matrix (usually called G or J):
    # For a matrix with -1 at primary and 1 at secondary. (n_ifg, n_im):  Unknown is cumulative displacement.
    unique_dates = np.union1d(np.unique(dates0), np.unique(dates1))
    num_date = len(unique_dates)

    tbase = [i.days + i.seconds / (24 * 60 * 60) for i in (unique_dates - unique_dates[0])] #AM: why do you need to add seconds here? that will always be 0
    tbase = np.array(tbase, dtype=np.float32) / 365.25

    date12_list = []
    for i in range(len(dates0)):
        date12_list.append('%s_%s'%(dt.datetime.strftime(dates0[i], "%Y%m%d"), dt.datetime.strftime(dates1[i], "%Y%m%d")))

    A = np.zeros((num_ifgram, num_date), np.float32)

    date_list = list(unique_dates)
    date_list = [dt.datetime.strftime(d, "%Y%m%d") for d in date_list]

    for i in range(num_ifgram):
        ind1, ind2 = (date_list.index(d) for d in date12_list[i].split('_'))
        A[i, ind1:ind2] = 1

    # Remove reference date as it can not be resolved
    ref_date = dt.datetime.strftime(min(dates0),"%Y%m%d")

    ind_r = date_list.index(ref_date)
    A = np.hstack((A[:, 0:ind_r], A[:, (ind_r+1):]))
    return A, ref_date, tbase


#@njit(parallel=True)
def SBAS_noweights_numba(A, y, d_tbase, rcond=1e-10):
    #numba-based inversion with no weights
    num_date = A.shape[1] + 1
    n_ifg = y.shape[0]
    n_pt = y.shape[1]
    ts = np.zeros((num_date, n_pt), dtype=np.float32)
    residuals = np.empty(n_pt, dtype=np.float32)
    residuals.fill(np.nan)
    r_squared = np.empty(n_pt, dtype=np.float32)
    r_squared.fill(np.nan)
    residual_each_date = np.empty((n_ifg, n_pt), dtype=np.float32)
    residual_each_date.fill(np.nan)

    #will do pixel-by-pixel inversion, because some pixels may not have data
    for i in prange(n_pt):
        y2 = y[:,i].astype(np.float64)
        if np.any(np.isnan(y2)) or np.any(np.isinf(y2)):
            continue
        X, _, _, _ = np.linalg.lstsq(A.astype(np.float64), y2, rcond=rcond)
        # X, residual, ranks[i], _ = np.linalg.lstsq(A.astype(np.float64), y2, rcond=rcond)
        # for a time series with unconnected islands (rank > 1), there are no residuals returned
        # and you can obtain them via: np.linalg.norm(A.astype(np.float64) @ X - y2)**2
        X2 = X #* d_tbase
        ts[1:, i] = np.cumsum(X2).astype(np.float32)
        residuals[i] = np.linalg.norm(A.astype(np.float64) @ X - y2)**2
        residual = y2-np.dot(A.astype(np.float64), X)
        residual_each_date[:,i] = residual
        # residual_sumsq = np.nansum(residual**2)
        # residual_n = residual
        # residual_n[residual==0] = np.nan
        # residual_n[residual<0] = np.nan
        # residual_rms = np.sqrt(residual_sumsq/residual_n)
        # residual_rms_median[i] = np.nanmedian(residual_rms)
        #calculate median R2 for each point
        r_squared[i] = 1 - residuals[i] / np.sum((y2 - np.mean(y2))**2)
    return ts, residuals, r_squared, residual_each_date


#@njit(parallel=True)
def NSBAS_noweights_numba(G, y, tbase, gamma=1e-4, rcond=1e-10):
    # G    : Design matrix for incremental offset (1 between primary and secondary)
    n_ifg, n_pt = y.shape
    n_im = G.shape[1]+1
    ts = np.zeros((n_im, n_pt), dtype=np.float32)
    vel = np.zeros((n_pt), dtype=np.float32)
    vconst = np.zeros((n_pt), dtype=np.float32)
    residuals = np.empty(n_pt, dtype=np.float32)
    residuals.fill(np.nan)
    r_squared = np.empty(n_pt, dtype=np.float32)
    r_squared.fill(np.nan)
    residual_each_date = np.empty((n_ifg, n_pt), dtype=np.float32)
    residual_each_date.fill(np.nan)

    ### Set matrix of NSBAS part (bottom)
    Gbl = np.tril(np.ones((n_im, n_im-1), dtype=np.float32), k=-1) #lower tri matrix without diag
    # now add time constraints to link unconnected islands through tbase or dt_cumulative vector
    Gbr = -np.ones((n_im, 2), dtype=np.float32)
    Gbr[:, 0] = -tbase
    Gb = np.concatenate((Gbl, Gbr), axis=1)*gamma

    #combine connectivity matrix with lower triangle - will add constraints for the inversion
    Gt = np.concatenate((G, np.zeros((n_ifg, 2), dtype=np.float32)), axis=1)
    Gt = np.concatenate((G, np.ones((n_ifg, 2), dtype=np.float32)), axis=1)
    Gall = np.concatenate((Gt, Gb)).astype(np.float64)

    for i in prange(n_pt):
        y2 = y[:,i].astype(np.float64)
        y2 = np.expand_dims(y2, axis=0)
        #test if there are any NaN in y/correlation time series
        bool_pt_full = np.all(~np.isnan(y2), axis=1)
        n_pt_full = bool_pt_full.sum()
        y2 = np.concatenate((y2[bool_pt_full, :], np.zeros((n_pt_full, n_im), dtype=np.float32)), axis=1).transpose()
        if bool_pt_full == True:
            #will use all points
            X, residual, _, _ = np.linalg.lstsq(Gall, y2, rcond=rcond)
            if residual.size > 0:
                residuals[i] = residual
            else:
                # residuals[i] = Gall.astype(np.float64).dot(X)
                residuals[i] = np.linalg.norm(Gall @ X - y2)**2
        else:
            #currently not treating NaN in time series
            # y2 = np.concatenate((y[bool_pt_full, :], np.zeros((n_pt_full, n_im), dtype=np.float32)), axis=1).transpose()
            continue
        X2 = X[:n_im-1, :]
        # X2 = np.insert(X2, 0, 0) # adds zero to first (reference) date
        ts[1:, i] = np.cumsum(X2) # stores cumulative deformation
        vel[i] = X[n_im-1, :] # stores velocity slope
        vconst[i] = X[n_im, :] # stores constant velocity factor
        residual = Gall @ X - y2
        residual_each_date[:,i] = residual[:n_ifg,0]
        # residual_sumsq = np.nansum(residual**2, axis=0)
        # residual_n = residual
        # residual_n[residual==0] = np.nan
        # residual_n[residual<0] = np.nan
        # residual_rms = np.sqrt(residual_sumsq/residual_n)
        # residual_rms_median[i] = np.nanmedian(residual_rms)
        #calculate median R2 for each point
        r_squared[i] = 1 - residuals[i] / np.sum((y2 - np.mean(y2))**2)
    return ts, residuals, r_squared, residual_each_date, vel, vconst


def read_file(fn, b=1):
    ds = gdal.Open(fn)
    data = ds.GetRasterBand(b).ReadAsArray()
    ds = None
    return data

def ts_gaussian_sum_smooth(xdata, ydata, xeval, sigma, null_thresh=0.6):
    # https://stackoverflow.com/questions/24143320/gaussian-sum-filter-for-irregular-spaced-points
    """Apply gaussian sum filter to data.

    xdata, ydata : array
        Arrays of x- and y-coordinates of data.
        Must be 1d and have the same length.

    xeval : array
        Array of x-coordinates at which to evaluate the smoothed result

    sigma : float
        Standard deviation of the Gaussian to apply to each data point
        Larger values yield a smoother curve.

    null_thresh : float
        For evaluation points far from data points, the estimate will be
        based on very little data. If the total weight is below this threshold,
        return np.nan at this location. Zero means always return an estimate.
        The default of 0.6 corresponds to approximately one sigma away
        from the nearest datapoint.
    """
    # Distance between every combination of xdata and xeval
    # each row corresponds to a value in xeval
    # each col corresponds to a value in xdata
    delta_x = xeval[:, None] - xdata

    # Calculate weight of every value in delta_x using Gaussian
    # Maximum weight is 1.0 where delta_x is 0
    weights = np.exp(-0.5 * ((delta_x / sigma) ** 2))

    # Multiply each weight by every data point, and sum over data points
    smoothed = np.dot(weights, ydata)

    # Nullify the result when the total weight is below threshold
    # This happens at evaluation points far from any data
    # 1-sigma away from a data point has a weight of ~0.6
    nan_mask = weights.sum(1) < null_thresh
    smoothed[nan_mask] = np.nan

    # Normalize by dividing by the total weight at each evaluation point
    # Nullification above avoids divide by zero warning shere
    smoothed = smoothed / weights.sum(1)


    return smoothed


def ts_moving_average(data, window_size):
    window = np.ones(window_size) / window_size
    datae = np.empty(data.shape[0] + 2*int(np.ceil(window_size/2)))
    datae.fill(np.nan)
    #pad data with first and last value to avoid border effecs
    datae[0:int(np.ceil(window_size/2))] = data[0]
    datae[int(np.ceil(window_size/2)):int(np.ceil(window_size/2))+data.shape[0]] = data
    datae[-int(np.ceil(window_size/2)):] = data[-1]
    smoothed_data = np.convolve(datae, window, mode='same')
    smoothed_data = smoothed_data[int(np.ceil(window_size/2)):-int(np.ceil(window_size/2))]
    return smoothed_data

def get_landslide_loc(dx_stack, dy_stack, ddates, threshold_angle = 45, threshold_size = 10000, where = "all", res = 3, pad = 10):
    assert where in ["all", "centroid", "highest_val"], "Invalid option provided for where to put the landslide mask."
    directions = cc.calc_angle_numba(dx_stack, dy_stack) # returns angles in degree
    # std_dirs = cc.angle_variance(directions) # angle_variance scaled between 0 and 1
    print('Calculating std. dev. of angles through time')
    directions_sd = cc.nanstd_numba(directions)
    dbin = np.where(directions_sd < threshold_angle, 1, 0)
    labeled = measure.label(dbin, background=0, connectivity=2)
    info = measure.regionprops(labeled)
    # Filter connected components based on size
    filtered_labels = []
    for region in info:
        if region.area > threshold_size:
            filtered_labels.append(region.label)

    filtered_mask = np.isin(labeled, filtered_labels)

    #remove holes
    footprint = disk(5)
    closed = closing(filtered_mask, footprint)
    labeled = measure.label(closed, background=0, connectivity=2)

    if where == "all":
        slides = np.unique(labeled)
        slides = slides[slides > 0]
        print(f"Found {len(slides)} potential landslide(s).")
        masks = np.zeros((len(slides), dx_stack.shape[1], dx_stack.shape[2]))

        for i, slide in enumerate(slides):
            mask = np.zeros((dx_stack.shape[1], dx_stack.shape[2]))
            mask[labeled == slide] = 1
            masks[i,:,:] = mask
    else:
        # get centroid of landslide
        if where == "centroid":
            info = measure.regionprops(labeled)
            pts = [r.centroid for r in info]

        #get point with highest velocity
        elif where == "highest_vel":
            v = np.zeros(dx_stack.shape)
            for i in range(len(ddates)):
                v[i,:,:] = (np.sqrt((dx_stack[i]**2+dy_stack[i]**2))*res)/ddates[i].days*365

            v = cc.nanmean_numba(v)
            pts = []
            for label in np.unique(labeled):
                if label > 0:
                    temp = v.copy()
                    temp[labeled != label] = -9999
                    midx = np.argmax(temp)  # idx of flattened array
                    midx = np.unravel_index(midx, temp.shape)
                    pts.append(midx)
        masks = np.zeros((len(pts), dx_stack.shape[1], dx_stack.shape[2]))
        print(f"Found {len(pts)} potential landslide(s).")
        for i, pt in enumerate(pts):
            mask = np.zeros((dx_stack.shape[1], dx_stack.shape[2]))
            mask[int(pt[0])-pad:int(pt[0])+pad+1, int(pt[1])-pad:int(pt[1])+pad+1] = 1
            masks[i,:,:] = mask

    plt.figure()
    plt.imshow(directions_sd, vmin = 0, vmax = 90, cmap = "Reds_r")
    plt.colorbar()
    masks_sum = np.sum(masks, axis = 0)
    masks_sum[masks_sum == 0] = np.nan
    plt.imshow(masks_sum, alpha = 0.6, cmap = "Blues_r")
    
    return masks

def cmdLineParser():
    from argparse import RawTextHelpFormatter
    parser = argparse.ArgumentParser(description=DESCRIPTION, formatter_class=RawTextHelpFormatter)
    parser.add_argument('--npy_out_path', default='npy', help='Output compressed numpy files', required=True)
    parser.add_argument('--area_name', help='Name of area of interest', required=True)
    parser.add_argument('--png_out_path', default='npy', help='Output PNG showing directional standard deviations, mask, and labels', required=False)
    parser.add_argument('--deltay_stack_scale', default=2., help='Output PNG showing directional standard deviations, mask, and labels', required=False)

    return parser.parse_args()


if __name__ == '__main__':
    #args = cmdLineParser()

    # Debugging:
    parser = argparse.ArgumentParser(description='')
    args = parser.parse_args()
    args.png_out_path = 'png'
    args.area_name = "aoi9"
    args.npy_out_path = 'npy'
    args.png_out_path = 'png'

    #files = glob.glob(f"/raid-manaslu/amueting/PhD/Project3/PlanetScope_Data/{args.area_name}/all_scenes/disparity_maps/*L3B_polyfit-F.tif")
        
    files = glob.glob(f"/home/ariane/Documents/Project3/PlanetScope_Data/{args.area_name}/all_scenes/disparity_maps/*L3B_polyfit-F.tif")
    print(f"Found {len(files)} correlation pairs")
    #dem is just for plotting
    demname = f"/home/ariane/Documents/Project3/DEM_Data/CopernicusDEM_clip_{args.area_name}.tif"
    #mask_fname = "/home/ariane/Documents/Project3/PlanetScope_Data/aoi5/masks/aoi5_region1.npy.gz"

    # files = glob.glob("/raid/Planet_NWArg/PS2_aoi7/disparity_maps/*L3B_polyfit-F.tif")
    # mask_fname = "/raid/Planet_NWArg/PS2_aoi7/masks/aoi7_region1.npy.gz"
    # print(f"Found {len(files)} correlation pairs")


    if not os.path.exists(args.png_out_path):
        os.mkdir(args.png_out_path)

    # #Load masked file - either as Geotiff or as npy
    # print('Load mask data')
    # if os.path.exists(mask_fname):
    #     f = gzip.GzipFile(mask_fname, "r")
    #     mask = np.load(f)
    #     f = None

    # if os.path.exists(directions_sd_mask_geotiff_fname):
    #     ds = gdal.Open(directions_sd_mask_geotiff_fname)
    #     dxdy_size = ds.GetRasterBand(1).ReadAsArray().shape
    #     mask = ds.GetRasterBand(1).ReadAsArray()
    #     mask[mask == -9999] = np.nan
    #     gt = ds.GetGeoTransform()
    #     sr = ds.GetProjection()
    #     ds = None
    # elif os.path.exists(mask_fname):
    #     f = gzip.GzipFile(mask_fname, "r")
    #     mask = np.load(f)
    #     f = None
    # else:
    #     print('Could not find file')

    ### Load time series data stored in npy files
    bns = [os.path.basename(f) for f in files]
    dates0 = [dt.datetime.strptime(f[0:8], "%Y%m%d") for f in bns]
    dates1 = [dt.datetime.strptime(f.split("_")[3], "%Y%m%d") if len(f.split("_")[3]) == 8 else dt.datetime.strptime(f.split("_")[4], "%Y%m%d") for f in bns]
    print('Load dx data')
    # f = gzip.GzipFile(dx_npy_fname, "r")
    # dx_stack = np.load(f)
    # f = None
    dx_stack = np.asarray([read_file(f,1) for f in files])

    print('Load dy data')
    # f = gzip.GzipFile(dy_npy_fname, "r")
    # dy_stack = np.load(f)
    # f = None
    dy_stack = np.asarray([read_file(f,2) for f in files])

    dates0 = np.asarray(dates0)
    dates1 = np.asarray(dates1)
    ddates = dates1 - dates0
    ddates_day = np.array([i.days for i in ddates])

    print('Creating mask data')
<<<<<<< HEAD
    # masks = get_landslide_loc(dx_stack, dy_stack, ddates, pad = 20, where = "highest_vel", threshold_size = 5000)   
    masks = get_landslide_loc(dx_stack, dy_stack, ddates, pad = 20, where = "all", threshold_size = 5000, threshold_angle = 45)   
    
    #get mean vel (just for plotting)
    res = 3
    v = np.zeros(dx_stack.shape)
    for i in range(len(ddates)):
        v[i,:,:] = (np.sqrt((dx_stack[i]**2+dy_stack[i]**2))*res)/ddates[i].days*365

    v = cc.nanmean_numba(v)
    
=======
    # masks = get_landslide_loc(dx_stack, dy_stack, ddates, pad = 20, where = "highest_vel", threshold_size = 5000)
    masks = get_landslide_loc(dx_stack, dy_stack, ddates, pad = 20, where = "all", threshold_size = 5000, threshold_angle = 30)

>>>>>>> a4ab7e1a
    for idx in range(masks.shape[0]):
        mask = masks[idx,:,:]
        # Extract values only for masked areas
        print('Extract relevant values and remove full array from memory')
        idxxy = np.where(mask.ravel() == 1)[0]
        num_ifgram = dx_stack.shape[0]
        nre = int(len(idxxy))
        dx_stack_masked = np.empty((num_ifgram, nre), dtype=np.float32)
        dx_stack_masked.fill(np.nan)
        dy_stack_masked = np.empty((num_ifgram, nre), dtype=np.float32)
        dy_stack_masked.fill(np.nan)

        # Could also do this via numba, but looks fast enough right now
        for i in range(dx_stack.shape[0]):
            dx_stack_masked[i,:] = dx_stack[i, :, :].ravel()[idxxy]
            dy_stack_masked[i,:] = dy_stack[i, :, :].ravel()[idxxy]

        #del dx_stack, dy_stack

        # create design_matrix
        A, ref_date, tbase = create_design_matrix_incremental_displacement(num_ifgram, dates0, dates1)
        tbase_diff = np.diff(tbase).reshape(-1, 1)
        tbase_diff2 = np.insert(tbase_diff, 0, 0)

        print('Number of correlations: %d'%num_ifgram)
        print('Number of unique Planet scenes: %d'%len(tbase))
        nIslands = np.min(A.shape) - np.linalg.matrix_rank(A)
        print('Number of connected components in network: %d '%nIslands)
        if nIslands > 1:
            print('\tThe network appears to be disconnected and contains island components')

        # SBAS - no weights
        print('\nRun linear SBAS inversion on each pixel with no weights')
        print('\t dx')
        dx_ts_SBAS_noweights, dx_residuals_SBAS_noweights, dx_r2_SBAS_noweights, dx_residualdates_SBAS_noweights = SBAS_noweights_numba(A, dx_stack_masked, tbase_diff[:,0], rcond=1e-10)
        print('\t dy')
        dy_ts_SBAS_noweights, dy_residuals_SBAS_noweights, dy_r2_SBAS_noweights, dy_residualdates_SBAS_noweights = SBAS_noweights_numba(A, dy_stack_masked, tbase_diff[:,0], rcond=1e-10)
        # useful plot: length of correlation duration vs. rsquared
        # next step is to apply smoothing filter to time series
        # for a Gaussian filter, the time steps should be regular. You will first need to do a linear interpolation and then apply Gaussian filtering.
        print('\tSBAS: Median of all r2 from dx: %2.2f'%np.nanmedian(dx_r2_SBAS_noweights))
        print('\tSBAS: Median of all r2 from dy: %2.2f'%np.nanmedian(dy_r2_SBAS_noweights))
        print('\tSBAS: Median of all residuals from dx: %2.2f'%np.nanmedian(dx_residuals_SBAS_noweights))
        print('\tSBAS: Median of all residuals from dy: %2.2f'%np.nanmedian(dy_residuals_SBAS_noweights))
        print('\tSBAS: Sum of squared residuals from dx: %2.2f'%np.nansum(dx_residuals_SBAS_noweights**2))
        print('\tSBAS: Sum of squared residuals from dy: %2.2f'%np.nansum(dy_residuals_SBAS_noweights**2))
        # print('Median of all rms from dx: %2.2f'%np.nanmedian(dx_rms_SBAS_noweights))
        # print('Median of all rms from dy: %2.2f'%np.nanmedian(dy_rms_SBAS_noweights))

        # Extract median and sum of squared residuals for each date
        dates0_unique = np.unique(dates0)
        dates1_unique = np.unique(dates1)
        dx_residualdates_SSE_SBAS_noweights = np.empty((len(dates0_unique), dx_residualdates_SBAS_noweights.shape[1]), dtype=np.float32)
        dx_residualdates_SSE_SBAS_noweights.fill(np.nan)
        dy_residualdates_SSE_SBAS_noweights = np.empty((len(dates0_unique), dx_residualdates_SBAS_noweights.shape[1]), dtype=np.float32)
        dy_residualdates_SSE_SBAS_noweights.fill(np.nan)
        dx_residualdates_SSE_median_SBAS_noweights = np.empty((len(dates0_unique), dx_residualdates_SBAS_noweights.shape[1]), dtype=np.float32)
        dx_residualdates_SSE_median_SBAS_noweights.fill(np.nan)
        dy_residualdates_SSE_median_SBAS_noweights = np.empty((len(dates0_unique), dx_residualdates_SBAS_noweights.shape[1]), dtype=np.float32)
        dy_residualdates_SSE_median_SBAS_noweights.fill(np.nan)
        #currently only storing number of ifg with one value for all pixels
        dx_dy_residual_SBAS_nrdates = np.empty((len(dates0_unique)), dtype=np.float32)
        dx_dy_residual_SBAS_nrdates.fill(np.nan)

        for i in range(len(dates0_unique)):
            #find corresponding pairs for each date in date0
            idx, = np.where(dates0_unique[i] == dates0)
            dx_residualdates_SSE_SBAS_noweights[i, :] = np.nansum(dx_residualdates_SBAS_noweights[idx,:]**2, axis=0)
            dy_residualdates_SSE_SBAS_noweights[i, :] = np.nansum(dy_residualdates_SBAS_noweights[idx,:]**2, axis=0)
            dx_residualdates_SSE_median_SBAS_noweights[i, :] = np.nanmedian(dx_residualdates_SBAS_noweights[idx,:]**2, axis=0)
            dy_residualdates_SSE_median_SBAS_noweights[i, :] = np.nanmedian(dy_residualdates_SBAS_noweights[idx,:]**2, axis=0)
            dx_dy_residual_SBAS_nrdates[i] = len(dx_residualdates_SBAS_noweights[idx,:])


        ### Smooth time series
        # use simple moving average approach (will work with irregular data)
        window_size = 5
        dx_ts_SBAS_noweights_mv = np.empty_like(dx_ts_SBAS_noweights)
        dx_ts_SBAS_noweights_mv.fill(np.nan)
        for i in range(dx_ts_SBAS_noweights.shape[1]):
            dx_ts_SBAS_noweights_mv[:,i] = ts_moving_average(dx_ts_SBAS_noweights[:,i], window_size)

        dy_ts_SBAS_noweights_mv = np.empty_like(dy_ts_SBAS_noweights)
        dy_ts_SBAS_noweights_mv.fill(np.nan)
        for i in range(dy_ts_SBAS_noweights.shape[1]):
            dy_ts_SBAS_noweights_mv[:,i] = ts_moving_average(dy_ts_SBAS_noweights[:,i], window_size)

        ### Gaussian Sum filter with equal step size
        xeval = np.arange(np.min(np.cumsum(tbase_diff2)), np.ceil(np.max(np.cumsum(tbase_diff2))), 1/12) #create monthly spacing
        sigma = (1/12) * 1.5 # 1.5 months sigma
        dx_ts_SBAS_noweights_gss = np.empty((xeval.shape[0], dx_ts_SBAS_noweights.shape[1]))
        dx_ts_SBAS_noweights_gss.fill(np.nan)
        for i in range(dx_ts_SBAS_noweights.shape[1]):
            dx_ts_SBAS_noweights_gss[:,i] = ts_gaussian_sum_smooth(np.cumsum(tbase_diff2), dx_ts_SBAS_noweights[:,i], xeval, sigma, null_thresh=0.6)

        dy_ts_SBAS_noweights_gss = np.empty((xeval.shape[0], dy_ts_SBAS_noweights.shape[1]))
        dy_ts_SBAS_noweights_gss.fill(np.nan)
        for i in range(dy_ts_SBAS_noweights.shape[1]):
            dy_ts_SBAS_noweights_gss[:,i] = ts_gaussian_sum_smooth(np.cumsum(tbase_diff2), dy_ts_SBAS_noweights[:,i], xeval, sigma, null_thresh=0.6)

        # Linear interpolation
        dx_ts_SBAS_noweights_l = np.empty((xeval.shape[0], dx_ts_SBAS_noweights.shape[1]))
        dx_ts_SBAS_noweights_l.fill(np.nan)
        for i in range(dx_ts_SBAS_noweights.shape[1]):
            dx_ts_SBAS_noweights_l[:,i] = np.interp(xeval, xp=np.cumsum(tbase_diff2), fp=dx_ts_SBAS_noweights[:,i])

        dy_ts_SBAS_noweights_l = np.empty((xeval.shape[0], dy_ts_SBAS_noweights.shape[1]))
        dy_ts_SBAS_noweights_l.fill(np.nan)
        for i in range(dy_ts_SBAS_noweights.shape[1]):
            dy_ts_SBAS_noweights_l[:,i] = np.interp(xeval, xp=np.cumsum(tbase_diff2), fp=dy_ts_SBAS_noweights[:,i])

        ### Savitzky Golay filter - works only on regularly-spaced samples
        # window size must be larger than polynomial order
        window_size = 5
        polyorder = 3
        dx_ts_SBAS_noweights_sg = np.empty_like(dx_ts_SBAS_noweights_l)
        dx_ts_SBAS_noweights_sg.fill(np.nan)
        for i in range(dx_ts_SBAS_noweights.shape[1]):
            dx_ts_SBAS_noweights_sg[:,i] = savgol_filter(dx_ts_SBAS_noweights_l[:,i], window_size, polyorder, mode='nearest')

        dy_ts_SBAS_noweights_sg = np.empty_like(dy_ts_SBAS_noweights_l)
        dy_ts_SBAS_noweights_sg.fill(np.nan)
        for i in range(dy_ts_SBAS_noweights.shape[1]):
            dy_ts_SBAS_noweights_sg[:,i] = savgol_filter(dy_ts_SBAS_noweights_l[:,i], window_size, polyorder, mode='nearest')

        # NSBAS - no weights
        print('\nRun linear NSBAS inversion on each pixel with no weights')
        print('\t dx')
        dx_ts_NSBAS_noweights, dx_residuals_NSBAS_noweights, dx_r2_NSBAS_noweights, dx_residualdates_NSBAS_noweights, dx_ts_NSBAS_noweights_vel, dx_ts_NSBAS_noweights_vconst = NSBAS_noweights_numba(A, dx_stack_masked, tbase, rcond=1e-10)
        print('\t dy')
        dy_ts_NSBAS_noweights, dy_residuals_NSBAS_noweights, dy_r2_NSBAS_noweights, dy_residualdates_NSBAS_noweights, dy_ts_NSBAS_noweights_vel, dy_ts_NSBAS_noweights_vconst = NSBAS_noweights_numba(A, dy_stack_masked, tbase, rcond=1e-10)
        print('\tNSBAS: Median of all r2 from dx: %2.2f'%np.nanmedian(dx_r2_NSBAS_noweights))
        print('\tNSBAS: Median of all r2 from dy: %2.2f'%np.nanmedian(dy_r2_NSBAS_noweights))
        print('\tNSBAS: Median of all residuals from dx: %2.2f'%np.nanmedian(dx_residuals_NSBAS_noweights))
        print('\tNSBAS: Median of all residuals from dy: %2.2f'%np.nanmedian(dy_residuals_NSBAS_noweights))
        print('\tNSBAS: Sum of squared residuals from dx: %2.2f'%np.nansum(dx_residuals_NSBAS_noweights**2))
        print('\tNSBAS: Sum of squared residuals from dy: %2.2f'%np.nansum(dy_residuals_NSBAS_noweights**2))

        # Extract sum of squared residuals for each date
        dx_residualdates_SSE_NSBAS_noweights = np.empty((len(dates0_unique), dx_residualdates_NSBAS_noweights.shape[1]), dtype=np.float32)
        dx_residualdates_SSE_NSBAS_noweights.fill(np.nan)
        dy_residualdates_SSE_NSBAS_noweights = np.empty((len(dates0_unique), dx_residualdates_NSBAS_noweights.shape[1]), dtype=np.float32)
        dy_residualdates_SSE_NSBAS_noweights.fill(np.nan)
        dx_residualdates_SSE_median_NSBAS_noweights = np.empty((len(dates0_unique), dx_residualdates_NSBAS_noweights.shape[1]), dtype=np.float32)
        dx_residualdates_SSE_median_NSBAS_noweights.fill(np.nan)
        dy_residualdates_SSE_median_NSBAS_noweights = np.empty((len(dates0_unique), dx_residualdates_NSBAS_noweights.shape[1]), dtype=np.float32)
        dy_residualdates_SSE_median_NSBAS_noweights.fill(np.nan)
        #currently only storing number of ifg with one value for all pixels
        dx_dy_residual_NSBAS_nrdates = np.empty((len(dates0_unique)), dtype=np.float32)
        dx_dy_residual_NSBAS_nrdates.fill(np.nan)

        for i in range(len(dates0_unique)):
            #find corresponding pairs for each date in date0
            idx, = np.where(dates0_unique[i] == dates0)
            dx_residualdates_SSE_NSBAS_noweights[i, :] = np.nansum(dx_residualdates_NSBAS_noweights[idx,:]**2, axis=0)
            dy_residualdates_SSE_NSBAS_noweights[i, :] = np.nansum(dy_residualdates_NSBAS_noweights[idx,:]**2, axis=0)
            #need to check for values that are all NaN
            #if np.all(np.isnan(dx_residualdates_NSBAS_noweights[idx,:]))
            dx_residualdates_SSE_median_NSBAS_noweights[i, :] = np.nanmedian(dx_residualdates_NSBAS_noweights[idx,:]**2, axis=0)
            dy_residualdates_SSE_median_NSBAS_noweights[i, :] = np.nanmedian(dy_residualdates_NSBAS_noweights[idx,:]**2, axis=0)
            dx_dy_residual_NSBAS_nrdates[i] = len(dx_residualdates_NSBAS_noweights[idx,:])

        fig, ax = plt.subplots(2, 1, figsize=(12,5))
        im0 = ax[0].scatter(dates0_unique, np.nanmedian(dx_residualdates_SSE_median_NSBAS_noweights, axis=1), s=10, c=dx_dy_residual_NSBAS_nrdates, marker='o', linestyle='-', label='NSBAS')
        im1 = ax[0].scatter(dates0_unique, np.nanmedian(dx_residualdates_SSE_median_SBAS_noweights, axis=1), s=10, c=dx_dy_residual_SBAS_nrdates, marker='s', linestyle='-', label='SBAS')
        ax[0].set_title('Median of all pixels: Sum of squared residuals (n=%d) for %d dates'%(nre, len(dates0_unique)), fontsize=14)
        ax[0].set_xlabel('Date')
        ax[0].set_ylabel('Median of sum of squared residuals dx [pix]')
        ax[0].set_yscale('log')
        ax[0].legend()
        ax[0].grid()
        ax[1].plot(dates0_unique, np.nanmedian(dy_residualdates_SSE_median_NSBAS_noweights, axis=1), '-', color='darkblue', label='NSBAS')
        ax[1].plot(dates0_unique, np.nanmedian(dy_residualdates_SSE_median_SBAS_noweights, axis=1), '-', color='firebrick', label='SBAS')
        ax[1].set_title('Median of all pixels: Sum of squared residuals (n=%d) for %d dates'%(nre, len(dates0_unique)), fontsize=14)
        ax[1].set_xlabel('Date')
        ax[1].set_ylabel('Median of sum of squared residuals dy [pix]')
        ax[1].set_yscale('log')
        ax[1].legend()
        ax[1].grid()
        fig.tight_layout()
        fig.savefig(os.path.join(args.png_out_path, f'{args.area_name}_dx_dy_SBAS_NSBAS_SSE{idx}.png'), dpi=300)

        fig, ax = plt.subplots(2, 2, figsize=(12,5))
        ax[0,0].plot(np.cumsum(tbase_diff2), np.nanmean(dx_ts_NSBAS_noweights, axis=1), '-', color='darkblue', label='NSBAS')
        ax[0,0].plot(np.cumsum(tbase_diff2), np.nanmean(dx_ts_SBAS_noweights, axis=1), '-', color='firebrick', label='SBAS')
        ax[0,0].set_title('Unsmoothed mean dx offset (n=%d)'%nre, fontsize=14)
        ax[0,0].set_xlabel('Time [y]')
        ax[0,0].set_ylabel('Cumulative dx offset [pix]')
        ax[0,0].legend()
        ax[0,0].grid()
        ax[0,1].plot(np.cumsum(tbase_diff2), np.nanmean(dy_ts_NSBAS_noweights, axis=1), '-', color='darkblue', label='NSBAS')
        ax[0,1].plot(np.cumsum(tbase_diff2), np.nanmean(dy_ts_SBAS_noweights, axis=1), '-', color='firebrick', label='SBAS')
        ax[0,1].set_title('Unsmoothed mean dy offset (n=%d)'%nre, fontsize=14)
        ax[0,1].set_xlabel('Time [y]')
        ax[0,1].set_ylabel('Cumulative dy offset [pix]')
        ax[0,1].legend()
        ax[0,1].grid()
        ax[1,0].plot(np.cumsum(tbase_diff2), np.nanmean(dx_ts_NSBAS_noweights, axis=1), '-', lw=0.5, color='darkblue', label='NSBAS')
        ax[1,0].plot(np.cumsum(tbase_diff2), np.nanmean(dx_ts_SBAS_noweights, axis=1), '-', lw=0.5, color='firebrick', label='SBAS')
        ax[1,0].plot(np.cumsum(tbase_diff2), np.nanmean(dx_ts_SBAS_noweights_mv, axis=1), '-', lw=1, color='firebrick', label='SBAS moving average')
        ax[1,0].plot(xeval, np.nanmean(dx_ts_SBAS_noweights_gss, axis=1), '-o', ms=2, lw=1, color='firebrick', label='SBAS gaussian smoothing')
        ax[1,0].plot(xeval, np.nanmean(dx_ts_SBAS_noweights_sg, axis=1), '-x', ms=2, lw=1, color='pink', label='SBAS Savitzky-Golay')
        ax[1,0].set_title('Smoothed Mean dx offset (n=%d)'%nre, fontsize=14)
        ax[1,0].set_xlabel('Time [y]')
        ax[1,0].set_ylabel('Cumulative dx offset [pix]')
        ax[1,0].legend()
        ax[1,0].grid()
        ax[1,1].plot(np.cumsum(tbase_diff2), np.nanmean(dy_ts_NSBAS_noweights, axis=1), '-', lw=0.5, color='darkblue', label='NSBAS')
        ax[1,1].plot(np.cumsum(tbase_diff2), np.nanmean(dy_ts_SBAS_noweights, axis=1), '-', lw=0.5, color='firebrick', label='SBAS')
        ax[1,1].plot(np.cumsum(tbase_diff2), np.nanmean(dy_ts_SBAS_noweights_mv, axis=1), '-', lw=1, color='firebrick', label='SBAS moving average')
        ax[1,1].plot(xeval, np.nanmean(dy_ts_SBAS_noweights_gss, axis=1), '-o', ms=2, lw=1, color='firebrick', label='SBAS gaussian smoothing')
        ax[1,1].plot(xeval, np.nanmean(dy_ts_SBAS_noweights_sg, axis=1), '-x', ms=2, lw=1, color='pink', label='SBAS Savitzky-Golay')
        ax[1,1].set_title('Smoothed Mean dy offset (n=%d)'%nre, fontsize=14)
        ax[1,1].set_xlabel('Time [y]')
        ax[1,1].set_ylabel('Cumulative dy offset [pix]')
        ax[1,1].legend()
        ax[1,1].grid()
        fig.tight_layout()
        fig.savefig(os.path.join(args.png_out_path, f'{args.area_name}_dx_dy_SBAS_NSBAS_inversion_region{idx}.png'), dpi=300)
        # fig.savefig(os.path.join(args.png_out_path, f'{args.area_name}_dx_dy_SBAS_NSBAS_inversion_comparison.png'), dpi=300)

     
        ## Create map view of r2 from residual estimation for every pixel
        # take r2 values for all masked pixels and turn into map view
        dx_r2_SBAS_noweights_map = np.zeros_like(mask, dtype=np.float32)
        dx_r2_SBAS_noweights_map.fill(np.nan)
        dx_r2_SBAS_noweights_map.ravel()[idxxy] = dx_r2_SBAS_noweights

        dy_r2_SBAS_noweights_map = np.zeros_like(mask, dtype=np.float32)
        dy_r2_SBAS_noweights_map.fill(np.nan)
        dy_r2_SBAS_noweights_map.ravel()[idxxy] = dy_r2_SBAS_noweights

        dx_r2_NSBAS_noweights_map = np.zeros_like(mask, dtype=np.float32)
        dx_r2_NSBAS_noweights_map.fill(np.nan)
        dx_r2_NSBAS_noweights_map.ravel()[idxxy] = dx_r2_NSBAS_noweights

        dy_r2_NSBAS_noweights_map = np.zeros_like(mask, dtype=np.float32)
        dy_r2_NSBAS_noweights_map.fill(np.nan)
        dy_r2_NSBAS_noweights_map.ravel()[idxxy] = dy_r2_NSBAS_noweights

        fig, ax = plt.subplots(2, 2, figsize=(12,8))
        vmin = 0.7
        vmax = 1
        im0 = ax[0,0].imshow(dx_r2_SBAS_noweights_map, cmap='viridis', vmin=vmin, vmax=vmax)
        ax[0,0].set_title('R2 of SBAS dx', fontsize=14)
        im1 = ax[0,1].imshow(dy_r2_SBAS_noweights_map, cmap='viridis', vmin=vmin, vmax=vmax)
        ax[0,1].set_title('R2 of SBAS dy', fontsize=14)
        im2 = ax[1,0].imshow(dx_r2_NSBAS_noweights_map, cmap='viridis', vmin=vmin, vmax=vmax)
        ax[1,0].set_title('R2 of NSBAS dx', fontsize=14)
        im3 = ax[1,1].imshow(dy_r2_NSBAS_noweights_map, cmap='viridis', vmin=vmin, vmax=vmax)
        ax[1,1].set_title('R2 of NSBAS dy', fontsize=14)
        # fig.colorbar(im0, ax=ax.ravel().tolist())
        fig.subplots_adjust(right=0.8)
        cbar_ax = fig.add_axes([0.85, 0.15, 0.05, 0.7])
        fig.colorbar(im0, cax=cbar_ax)
        # fig.tight_layout()
        fig.savefig(os.path.join(args.png_out_path, f'{args.area_name}_dx_dy_SBAS_NSBAS_r2_mapview_region{idx}.png'), dpi=300)

        # # Export inverted ts to npy files
        # if os.path.exists(dx_ts_tweights_numba_fn) is False:
        #     f = gzip.GzipFile(dx_ts_tweights_numba_fn, "w")
        #     np.save(file=f, arr=dx_ts_tweights_numba)
        #     f.close()
        #     f = None
        #
        # if os.path.exists(dy_ts_tweights_numba_fn) is False:
        #     f = gzip.GzipFile(dy_ts_tweights_numba_fn, "w")
        #     np.save(file=f, arr=dy_ts_tweights_numba)
        #     f.close()
        #     f = None
        #
        #
        # if os.path.exists(dx_ts_rweights_numba_fn) is False:
        #     f = gzip.GzipFile(dx_ts_rweights_numba_fn, "w")
        #     np.save(file=f, arr=dx_ts_rweights_numba)
        #     f.close()
        #     f = None
        #
        # if os.path.exists(dy_ts_rweights_numba_fn) is False:
        #     f = gzip.GzipFile(dy_ts_rweights_numba_fn, "w")
        #     np.save(file=f, arr=dy_ts_rweights_numba)
        #     f.close()
        #     f = None
        #
        # if os.path.exists(dx_ts_rweights2_numba_fn) is False:
        #     f = gzip.GzipFile(dx_ts_rweights2_numba_fn, "w")
        #     np.save(file=f, arr=dx_ts_rweights2_numba)
        #     f.close()
        #     f = None
        #
        # if os.path.exists(dy_ts_rweights2_numba_fn) is False:
        #     f = gzip.GzipFile(dy_ts_rweights2_numba_fn, "w")
        #     np.save(file=f, arr=dy_ts_rweights2_numba)
        #     f.close()
        #     f = None
        
        
        #map plotting
        
        cmd = f"gdaldem hillshade {demname} {demname[:-4]}_HS.tif"
        os.system(cmd)
        
        hs = read_file(f"{demname[:-4]}_HS.tif")
        vplot = v.copy()
        vplot[mask == 0] = np.nan
        unique_dates = np.union1d(np.unique(dates0), np.unique(dates1))
        xeval_dates = [min(unique_dates) + dt.timedelta(days = x*365.25) for x in xeval]
        
        fig, ax = plt.subplots(1,3, figsize = (18,5))     
        ax[0].imshow(hs, cmap = "Greys_r")
        p = ax[0].imshow(vplot, cmap = "Reds", vmin = 0, vmax = 10, alpha = 0.8)
        plt.colorbar(p, ax = ax[0], label = "Velocity [m/yr]")
        ax[1].axhline(c = "gray", ls = "--")
        ax[1].plot(unique_dates, np.nanmean(dx_ts_SBAS_noweights, axis=1)*res, '-', lw=1, color='firebrick', label='SBAS')
        ax[1].plot(xeval_dates, np.nanmean(dx_ts_SBAS_noweights_sg, axis=1)*res, '-x', ms=2, lw=1, color='indigo', label='SBAS Savitzky-Golay')
        ax[1].grid()
        ax[1].set_ylim(-5,25)
        ax[1].set_ylabel("EW Displacement [m]")
        ax[1].set_xlabel("Time")
        ax[1].legend()
        ax[2].axhline(c = "gray", ls = "--")
        ax[2].plot(unique_dates, np.nanmean(dy_ts_SBAS_noweights, axis=1)*res, '-', lw=1, color='firebrick', label='SBAS')
        ax[2].plot(xeval_dates, np.nanmean(dy_ts_SBAS_noweights_sg, axis=1)*res, '-x', ms=2, lw=1.2, color='indigo', label='SBAS Savitzky-Golay')
        ax[2].grid()
        ax[2].set_ylim(-5,25)
        ax[2].set_ylabel("NS Displacement [m]")
        ax[2].set_xlabel("Time")
        ax[2].legend()
        plt.suptitle(args.area_name)
        plt.tight_layout()
        plt.savefig(os.path.join(args.png_out_path, f'{args.area_name}_dx_dy_SBAS_mapview_region{idx}.png'), dpi=300)


        <|MERGE_RESOLUTION|>--- conflicted
+++ resolved
@@ -417,7 +417,7 @@
     ddates_day = np.array([i.days for i in ddates])
 
     print('Creating mask data')
-<<<<<<< HEAD
+
     # masks = get_landslide_loc(dx_stack, dy_stack, ddates, pad = 20, where = "highest_vel", threshold_size = 5000)   
     masks = get_landslide_loc(dx_stack, dy_stack, ddates, pad = 20, where = "all", threshold_size = 5000, threshold_angle = 45)   
     
@@ -429,11 +429,6 @@
 
     v = cc.nanmean_numba(v)
     
-=======
-    # masks = get_landslide_loc(dx_stack, dy_stack, ddates, pad = 20, where = "highest_vel", threshold_size = 5000)
-    masks = get_landslide_loc(dx_stack, dy_stack, ddates, pad = 20, where = "all", threshold_size = 5000, threshold_angle = 30)
-
->>>>>>> a4ab7e1a
     for idx in range(masks.shape[0]):
         mask = masks[idx,:,:]
         # Extract values only for masked areas
